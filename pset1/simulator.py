import numpy as np
import tkinter as tk
import matplotlib.pyplot as plt


class particle():
<<<<<<< HEAD
    def __init__(self, size, init_ke=5, radius=3, mass=1):
=======
    def __init__(self, size, pid, init_v=5, rad=3):
>>>>>>> 35dd966a
        """Initialise the particles

        Parameters
        ----------
        size : int
            Size of the box
<<<<<<< HEAD
        init_ke : int, optional
            Initial kinetic energy for the particle, by default 5
        radius : int, optional
            Radius of the particle, by default 3
        mass : int, optional
            Mass of the particle, by default 1
=======
        pid : int
            Unique particle ID
        init_v : int, optional
            Initial velocity for particles, by default 5
        rad : int, optional
            Radius of each particle, by default 3
>>>>>>> 35dd966a
        """
        # choose random x and y positions within the grid (padded by radius of particles)
        self.x = np.random.uniform(0 + radius, size - radius)
        self.y = np.random.uniform(0 + radius, size - radius)

        # convert initial kinetic energy into a velocity
        init_v = np.sqrt(2 * init_ke / mass)

        # set random velocities for each particle (randomly distributed between x and y speed)
        self.vx = np.random.uniform(0, init_v) * np.random.choice([-1, 1])
        self.vy = np.sqrt(init_v**2 - self.vx**2) * np.random.choice([-1, 1])

        # set the radius and mass of the particle
        self.radius = radius
        self.mass = mass

        # assign a particle id to each particle
        self.pid = pid

    def update_x(self, val):
        self.x = val

    def update_y(self, val):
        self.y = val

    def update_vx(self, val):
        self.vx = val

    def update_vy(self, val):
        self.vy = val


class Simulation():  # this is where we will make them interact
<<<<<<< HEAD
    def __init__(self, N, E, size, radius, mass):
=======
    def __init__(self, N, E, size, rad, delay=20):
>>>>>>> 35dd966a
        """Simulation class initialisation. This class handles the entire particle
        in a box thing.

        Parameters
        ----------
        N : `int`
            Total number of particles
        E : `int`
            Kinetic energy to start with
        size : `int`
            Size of the box
        radius : `int`
            Radius of the particles
<<<<<<< HEAD
        mass : `int`
            Mass of the particles
=======
        delay : `int`
            Delay in milliseconds between showing/running timesteps
>>>>>>> 35dd966a
        """
        self.N = N
        self.E = E
        self.size = size
<<<<<<< HEAD

        # initialise N particle classes
        self.particles = [particle(size=size, init_ke=E, radius=radius, mass=mass) for _ in range(N)]
=======
        self.rad = rad
        self.delay = delay

        # initialise N particle classes
        self.particles = [particle(size=size, pid=i, init_v=E, rad=rad) for i in range(N)]
>>>>>>> 35dd966a

        self.canvas = None
        self.root = None
        self.particle_handles = {}

<<<<<<< HEAD
        # self._init_visualization()
=======
        self._init_visualization()
        self.root.update()
>>>>>>> 35dd966a

    def _init_visualization(self):
        # start the visualisation box
        self.root = tk.Tk()
<<<<<<< HEAD
        self.root.title("Ball Bouncer")
        self.root.resizable(False, False)
        self.canvas = tk.Canvas(self.root, width=self.size, height=self.size)
        raise NotImplementedError
=======
        self.root.title("Particles in a Box!")

        # create a canvas with the right size
        self.canvas = tk.Canvas(self.root, width=self.size, height=self.size)
        self.canvas.pack()

        # add a close button
        self.button = tk.Button(self.root, text='Close', command=self._quit_visualisation)
        self.button.place(x=self.size, y=10, anchor="e")
>>>>>>> 35dd966a

        self.timestep_message = self.canvas.create_text(self.size // 2, 10, text="Timestep = 0")

        # add all of the particles
        for p in self.particles:
            self.particle_handles[p.pid] = self._draw_particle(p)

        # update this all on the canvas
        self.root.update()

    def _quit_visualisation(self):
        self.root.destroy()

    def _draw_particle(self, particle):
        """Draw a circle on the canvas corresponding to particle

        Returns the handle of the tkinter circle element"""
        x0 = particle.x - particle.rad
        y0 = particle.y - particle.rad
        x1 = particle.x + particle.rad
        y1 = particle.y + particle.rad
        return self.canvas.create_oval(x0, y0, x1, y1, fill='black', outline='black')

    def _move_particle(self, particle):
        xx = particle.x + particle.vx
        yy = particle.y + particle.vy
        particle.update_x(xx)
        particle.update_y(yy)
        self.canvas.move(self.particle_handles[particle.pid], xx, yy)

    def resolve_particle_collisions(self):
        raise NotImplementedError

    def resolve_wall_collisions(self):
        """Reverse the direction of any particles that hit walls"""
        for particle in self.particles:
            if (particle.x + particle.radius) >= self.size or (particle.x - particle.radius) <= 0:
                particle.vx = -particle.vx

            if (particle.y + particle.radius) >= self.size or (particle.y - particle.radius) <= 0:
                particle.vy = -particle.vy

    def run_simulation(self, steps=1000):
        for i in range(steps):
            # 1. update all particle positions based on current speeds
            for particle in self.particles:
                self._move_particle(particle)

            # 2. resolve whether any hit the wall and reflect them
            # self.resolve_wall_collisions()

            # 3. resolve any particle collisions and transfer momentum
            # self.resolve_particle_collisions()

<<<<<<< HEAD
    def plot_snapshot(self):
        fig, ax = plt.subplots(figsize=(10, 10))

        # plot the box
        ax.plot([0, 0], [0, self.size], color="black", lw=3)
        ax.plot([self.size, self.size], [0, self.size], color="black", lw=3)
        ax.plot([0, self.size], [0, 0], color="black", lw=3)
        ax.plot([0, self.size], [self.size, self.size], color="black", lw=3)

        # add the particles
        x = [particle.x for particle in self.particles]
        y = [particle.y for particle in self.particles]

        # make their sizes correspond to their radius
        s = np.array([particle.radius for particle in self.particles])

        # make the colours correspond to their masses
        c = [particle.mass for particle in self.particles]

        # only do colouring when there are different masses
        if len(set(c)) == 1:
            ax.scatter(x, y, s=s**2, color="tab:red", edgecolors="black")
        else:
            ax.scatter(x, y, s=s**2, c=c, cmap="plasma_r", edgecolors="black")

        ax.axis("off")

        plt.show(block=False)
=======
            # update visualization with a delay
            self.root.after(self.delay, self.root.update())

            # change the timestep message as well
            self.canvas.itemconfig(self.timestep_message, text="Timestep = {}".format(i))

        self.root.mainloop()
>>>>>>> 35dd966a

    def get_velocities(self):
        raise NotImplementedError<|MERGE_RESOLUTION|>--- conflicted
+++ resolved
@@ -4,32 +4,21 @@
 
 
 class particle():
-<<<<<<< HEAD
-    def __init__(self, size, init_ke=5, radius=3, mass=1):
-=======
-    def __init__(self, size, pid, init_v=5, rad=3):
->>>>>>> 35dd966a
+    def __init__(self, size, pid, init_ke=5, radius=3, mass=1):
         """Initialise the particles
 
         Parameters
         ----------
         size : int
             Size of the box
-<<<<<<< HEAD
+        pid : int
+            Unique particle ID
         init_ke : int, optional
             Initial kinetic energy for the particle, by default 5
         radius : int, optional
             Radius of the particle, by default 3
         mass : int, optional
             Mass of the particle, by default 1
-=======
-        pid : int
-            Unique particle ID
-        init_v : int, optional
-            Initial velocity for particles, by default 5
-        rad : int, optional
-            Radius of each particle, by default 3
->>>>>>> 35dd966a
         """
         # choose random x and y positions within the grid (padded by radius of particles)
         self.x = np.random.uniform(0 + radius, size - radius)
@@ -63,11 +52,7 @@
 
 
 class Simulation():  # this is where we will make them interact
-<<<<<<< HEAD
-    def __init__(self, N, E, size, radius, mass):
-=======
-    def __init__(self, N, E, size, rad, delay=20):
->>>>>>> 35dd966a
+    def __init__(self, N, E, size, radius, mass, delay=20):
         """Simulation class initialisation. This class handles the entire particle
         in a box thing.
 
@@ -81,49 +66,29 @@
             Size of the box
         radius : `int`
             Radius of the particles
-<<<<<<< HEAD
         mass : `int`
             Mass of the particles
-=======
         delay : `int`
             Delay in milliseconds between showing/running timesteps
->>>>>>> 35dd966a
         """
         self.N = N
         self.E = E
         self.size = size
-<<<<<<< HEAD
 
         # initialise N particle classes
-        self.particles = [particle(size=size, init_ke=E, radius=radius, mass=mass) for _ in range(N)]
-=======
-        self.rad = rad
+        self.particles = [particle(size=size, pid=i, init_ke=E, radius=radius, mass=mass) for i in range(N)]
         self.delay = delay
-
-        # initialise N particle classes
-        self.particles = [particle(size=size, pid=i, init_v=E, rad=rad) for i in range(N)]
->>>>>>> 35dd966a
 
         self.canvas = None
         self.root = None
         self.particle_handles = {}
 
-<<<<<<< HEAD
-        # self._init_visualization()
-=======
         self._init_visualization()
         self.root.update()
->>>>>>> 35dd966a
 
     def _init_visualization(self):
         # start the visualisation box
         self.root = tk.Tk()
-<<<<<<< HEAD
-        self.root.title("Ball Bouncer")
-        self.root.resizable(False, False)
-        self.canvas = tk.Canvas(self.root, width=self.size, height=self.size)
-        raise NotImplementedError
-=======
         self.root.title("Particles in a Box!")
 
         # create a canvas with the right size
@@ -133,7 +98,6 @@
         # add a close button
         self.button = tk.Button(self.root, text='Close', command=self._quit_visualisation)
         self.button.place(x=self.size, y=10, anchor="e")
->>>>>>> 35dd966a
 
         self.timestep_message = self.canvas.create_text(self.size // 2, 10, text="Timestep = 0")
 
@@ -188,36 +152,6 @@
             # 3. resolve any particle collisions and transfer momentum
             # self.resolve_particle_collisions()
 
-<<<<<<< HEAD
-    def plot_snapshot(self):
-        fig, ax = plt.subplots(figsize=(10, 10))
-
-        # plot the box
-        ax.plot([0, 0], [0, self.size], color="black", lw=3)
-        ax.plot([self.size, self.size], [0, self.size], color="black", lw=3)
-        ax.plot([0, self.size], [0, 0], color="black", lw=3)
-        ax.plot([0, self.size], [self.size, self.size], color="black", lw=3)
-
-        # add the particles
-        x = [particle.x for particle in self.particles]
-        y = [particle.y for particle in self.particles]
-
-        # make their sizes correspond to their radius
-        s = np.array([particle.radius for particle in self.particles])
-
-        # make the colours correspond to their masses
-        c = [particle.mass for particle in self.particles]
-
-        # only do colouring when there are different masses
-        if len(set(c)) == 1:
-            ax.scatter(x, y, s=s**2, color="tab:red", edgecolors="black")
-        else:
-            ax.scatter(x, y, s=s**2, c=c, cmap="plasma_r", edgecolors="black")
-
-        ax.axis("off")
-
-        plt.show(block=False)
-=======
             # update visualization with a delay
             self.root.after(self.delay, self.root.update())
 
@@ -225,7 +159,6 @@
             self.canvas.itemconfig(self.timestep_message, text="Timestep = {}".format(i))
 
         self.root.mainloop()
->>>>>>> 35dd966a
 
     def get_velocities(self):
         raise NotImplementedError